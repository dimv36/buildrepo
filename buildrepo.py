#!/usr/bin/python3

import sys
import logging
import re
import json
import gettext
import os
import gzip
import apt
import apt.debfile
import glob
import apt_pkg
import pwd
import shutil
import argparse
import subprocess
import tempfile
import platform
import atexit
import time
import datetime
import configparser

CURDIR = os.path.abspath(os.path.curdir)
DEFAULT_BUILD_DIR = os.path.abspath(os.path.join(CURDIR, 'build'))
DEFAULT_CONF = os.path.join(CURDIR, 'buildrepo.conf')
REPO_FILE_NAME = '/etc/apt/sources.list.d/build-repo.list'
COMMAND_INIT = 'init'
COMMAND_BUILD = 'build'
COMMAND_MAKE_REPO = 'make-repo'
COMMAND_MAKE_PACKAGE_CACHE = 'make-package-cache'
COMMAND_REMOVE_SOURCES = 'remove-sources'
DEVNULL = open(os.devnull, 'wb')

DEB_RE = '^(?P<name>[\w\-\.\+]+)_(?P<version>[\w\.\-\~\+]+)_(?P<arch>[\w]+)\.deb$'
DSC_FULL_RE = '^(?P<name>[\w\-\.\+]+)_(?P<version>[\w\.\-\~\+]+)\.dsc$'
DSC_RE = '^%s_(?P<version>[\w\.\-\~\+]+)\.dsc$'
STANDART_BUILD_OPTIONS_TEMPLATE = 'DEB_BUILD_OPTIONS="nocheck parallel=%d"'
DPKG_IGNORED_CODES = [1, 25]

REQUIRED_PACKAGES = ['dpkg-dev', 'fakeroot', 'reprepro', 'genisoimage']

BUILD_USER = 'builder'

# Ключи кэша
DIRECTIVE_CACHE_NAME = 'cache_name'
DIRECTIVE_CACHE_TYPE = 'cache_type'
DIRECTIVE_CACHE_VERSION = 'version'
DIRECTIVE_CACHE_PACKAGES = 'packages'
DIRECTIVE_CACHE_PACKAGES_PACKAGE_NAME = 'name'
DIRECTIVE_CACHE_PACKAGES_PACKAGE_VERSION = 'version'

# gettext
_ = gettext.gettext

# apt cache
cache = apt.Cache()
# apt init
apt_pkg.init()
apt_pkg.config.set('Acquire::AllowInsecureRepositories', 'true')


def check_root_access():
    if not os.getuid() == 0:
        logging.error(_('Must be run as superuser'))
        exit(1)


def exit_with_error(error):
    logging.critical(error)
    exit(1)


def fix_re(reg_exp):
    if '++' in reg_exp:
        return reg_exp.replace('++', '\++')
    return reg_exp


def fix_package_version(pver):
    # TODO: Version hack
    if ':' in pver:
        pver = package_ver.split(':')[-1]
    return pver


class Debhelper:
    """
    Класс для запуска Debian утилит
    """

    @staticmethod
    def run_command_with_output(command):
        return subprocess.check_output(command, shell=True, stderr=DEVNULL).decode().rstrip('\n')

    @staticmethod
    def run_command(command, need_output=False):
        if not need_output:
            subprocess.check_call(command, shell=True, stderr=DEVNULL, stdout=DEVNULL)
        else:
            subprocess.check_call(command, shell=True)

    @staticmethod
    def base_init():
        global cache
        # Проверяем пакеты, которые должны быть уже установлены
        for pname in REQUIRED_PACKAGES:
            package = cache.get(pname)
            if not package:
                exit_with_error(_('Could not get package %s from cache') % pname)
            if not package.is_installed:
                try:
                    logging.info(_('Installing required package %s ...') % pname)
                    package.mark_install()
                    cache.commit()
                    cache.clear()
                except Exception as e:
                    exit_with_error(_('Failed to install required package %s: %s') % (pname, e))
        # Проверяем наличие учетной записи пользователя,
        # от имени которого будет выполяться сборка
        try:
            pwd.getpwnam(BUILD_USER)
        except KeyError:
            logging.info(_('Creating user %s ...') % BUILD_USER)
            try:
                Debhelper.run_command('useradd %s' % BUILD_USER)
            except Exception as e:
                exit_with_error(_('Failed to add user %s') % BUILD_USER)

    @staticmethod
    def get_packages_list():
        return [p.name for p in cache if p.installed]

    @staticmethod
    def generate_packages_list(repodirpath, ignore_errors=False):
        logging.info(_('Generating packages list ...'))
        # Вызываем dpkg-scanpackages
        repo_name = os.path.basename(repodirpath)
        os.chdir(os.path.abspath('%s/..' % repodirpath))
        command = 'dpkg-scanpackages %s/ > %s/Packages' % (repo_name, repo_name)
        try:
            Debhelper.run_command(command)
        except subprocess.CalledProcessError as error:
            if not ignore_errors:
                exit_with_error(_('Error package list generation by command %s') % command, error)
        # Вызываем apt-get update
        command = 'apt-get update'
        try:
            Debhelper.run_command(command)
        except subprocess.CalledProcessError as error:
            if not ignore_errors:
                exit_with_error(_('Error updating package list by command %s' % command))
        finally:
            os.chdir(CURDIR)
        cache.open()
        logging.info(_('Repository %s was updated') % repo_name)

    @staticmethod
    def extract_sources(tmpdirpath, package_name):
        logging.info(_('Unpacking sources %s ...') % package_name)
        command = 'sudo -u %s dpkg-source -x *.dsc' % BUILD_USER
        os.chdir(tmpdirpath)
        try:
            Debhelper.run_command(command)
        except subprocess.CalledProcessError as error:
            exit_with_error(_('Error unpacking sources with command %s: %s') % (command, error))
        finally:
            os.chdir(CURDIR)

    @staticmethod
    def get_build_dir(tmpdirpath):
        for file_name in os.listdir(tmpdirpath):
            path = os.path.join(tmpdirpath, file_name)
            if os.path.isdir(path):
                return path

    @staticmethod
    def install_build_depends(tmpdirpath, pkgname):
        def check_package_version(depname, op, version):
            pkgs = [cache.get(depname) or cache.get_providing_packages(depname, include_nonvirtual=True)]
            if not len(pkgs):
                return False
            if len(op) and len(version):
                return any(pkg.installed and apt_pkg.check_dep(pkg.installed.version, op, version) for pkg in pkgs)
            return True

        def install_package_or_providing(ptuple, builded_package):
            pname, version, op = ptuple
            real_pkg = cache.get(pname, None)
            if not real_pkg:
                packages = cache.get_providing_packages(pname)
            else:
                packages = [real_pkg]
            if not len(packages):
                exit_with_error(_('Failed to get package %s from cache') % pname)
            for pdep in packages:
                if pdep.is_installed:
                    if len(version) and not apt_pkg.check_dep(pdep.installed.version, op, version):
                        try:
                            pdep.mark_install()
                            cache.commit()
                        except apt_pkg.Error:
                            pass
                        finally:
                            cache.open()
                        if not check_package_version(pdep.name, op, version):
                            logging.error(_('For package %s building %s (version %s) is required, '
                                            'but installed %s') % (builded_package, pname, version,
                                                                   pdep.installed.version))
                            return False, None
                        else:
                            logging.info(_('Dependency %s (%s %s) installed') % (pdep.name, op, version))
                            return True, None
                    logging.info(_('Package %s already installed') % pname)
                    return True, None
                if cache.is_virtual_package(pdep.name):
                    logging.info(_('Package %s is virtual, provided by %s ...') % (pname, pdep.name))
                logging.info(_('Installing dependency %s ...') % pdep.name)
                try:
                    pdep.mark_install()
                    cache.commit()
                except apt_pkg.Error:
                    pass
                finally:
                    cache.open()
                # Проверяем, установлен ли пакет
                dep = [cache.get(pdep.name)] or cache.get_providing_packages(pdep.name, include_nonvirtual=True)
                if not len(dep):
                    return False, pdep.name
                dep = dep[0]
                if len(op) and len(version):
                    req_version = check_package_version(dep.name, op, version)
                    if not req_version:
                        if dep.installed:
                            installed_ver = 'installed %s' % dep.installed.version
                        else:
                            installed_ver = '%s is not not installed' % dep.name
                        logging.error(_('For package %s building %s (version %s) is required, '
                                        '%s') % (builded_package, pname, version,
                                                 installed_ver))
                    return req_version, pdep.name
                return True if dep.installed else False, dep.name
            # Не должно дойти сюда
            return False, None

        def form_depends(depends):
            depstrings = []
            for dep in depends:
                depstr = ' | '.join(['%s (%s %s)' % (p[0], p[2], p[1])
                                    if len(p[1]) else p[0] for p in dep])
                depstrings.append(depstr)
            return ', '.join(depstrings)

        try:
            dscfilepath = next(f for f in os.listdir(tmpdirpath) if re.match(DSC_FULL_RE, f))
        except AttributeError:
            exit_with_error(_('dsc file does not exist'))
        dscfile = apt.debfile.DscSrcPackage(filename=os.path.join(tmpdirpath, dscfilepath))
        # Проверка по конфиликтам
        if len(dscfile.conflicts):
            logging.info(_('Found Build conflicts for package %s: %s') % (pkgname, form_depends(dscfile.conflicts)))
            for conflict in dscfile.conflicts:
                c_name = conflict[0][0]
                try:
                    dep = cache.get(c_name)
                    if not dep:
                        continue
                    dep.mark_delete()
                    cache.commit()
                except Exception as e:
                    exit_with_error(e)
                finally:
                    cache.open()
        logging.info(_('Build depends for package %s: %s') % (pkgname, form_depends(dscfile.depends)))
        for dep in dscfile.depends:
            cache.open()
            if len(dep) == 1:
                # Обыкновенная зависимость
                res, installed_package = install_package_or_providing(dep[0], pkgname)
                if not res:
<<<<<<< HEAD
                    exit_with_error(_('Failed to install package %s') % (
                                    installed_package if installed_package else pkgname))
=======
                    exit_with_error(_('Dependency installation failed'))
>>>>>>> f1310459
            else:
                # Альтернативные зависимости
                alt_installed = False
                depstr = ' | '.join([' '.join([p[0], '(', p[2], p[1], ')'])
                                    if len(p[1]) else p[0] for p in dep])
                logging.info(_('Processing alternative dependencies %s ...') % depstr)
                for alt in dep:
                    is_installed, installed_pkg = install_package_or_providing(alt, pkgname)
                    alt_installed = alt_installed or is_installed
                    if alt_installed:
                        break
                if not alt_installed:
                    exit_with_error(_('Could not resolve alternative depends %s for package %s') % (
                                    depstr, pkgname))

    @staticmethod
    def build_package(tmpdirpath, logdir, jobs, options):
        dirpath = Debhelper.get_build_dir(tmpdirpath)
        os.chdir(dirpath)
        options = options % jobs if options is not None else str()
        log_file = '%s/%s.log' % (logdir, os.path.basename(dirpath))
        command = 'sudo -u %s %s dpkg-buildpackage' \
                  % (BUILD_USER, options)
        logging.info(_('Package building %s ...') % os.path.basename(dirpath))
        try:
            logstream = open(log_file, mode='w')
        except OSError as e:
            exit_with_error(_('Error opening logfile: %s') % e)
        logstream.write('\n\nCommand: %s' % command)
        start = datetime.datetime.now()
        proc = subprocess.Popen(command, stdout=logstream, stderr=logstream,
                                universal_newlines=True, shell=True)
        proc.communicate()
        end = datetime.datetime.now() - start
        logstream.write('\nReturncode: %d' % proc.returncode)
        logstream.write('\nBuilding time: %s\n' % time.strftime('%H:%M:%S', time.gmtime(end.seconds)))
        logstream.close()
        returncode = proc.returncode
        if returncode:
            if returncode not in DPKG_IGNORED_CODES:
                exit_with_error(_('Package %s building is failed: Command %s return exit code %d') % (
                    os.path.basename(dirpath),
                    command,
                    returncode))
        os.chdir(CURDIR)

    @staticmethod
    def copy_debs(tmpdirpath, repopath):
        # Определяем список собранных deb-пакетов
        debs = [f for f in os.listdir(tmpdirpath) if f.endswith('.deb')]
        Debhelper.copy_files(tmpdirpath, repopath, debs)

    @staticmethod
    def find_packages_files(mount_point, package_file='Packages.gz'):
        if not os.path.exists(mount_point):
            exit_with_error(_('Path %s does not exists') % mount_point)
        distrs_path = os.path.join(mount_point, 'dists')
        result = []
        for root, dirs, files in os.walk(distrs_path):
            if package_file in files:
                result.append(os.path.join(root, package_file))
        return result

    @staticmethod
    def copy_files(srcdir, dstdir, files):
        for f in files:
            src = os.path.join(srcdir, f)
            dst = os.path.join(dstdir, f)
            logging.debug(_('Copying file %s to %s') % (src, dst))
            try:
                shutil.copyfile(src, dst)
            except IOError:
                exit_with_error(_('File %s does not exist') % src)

    @staticmethod
    def get_sources_filelist(conf, package=None, dscfile=None):
        dscfilepath = str()
        if package:
            candidate = package.versions[0]
            package_name, package_ver = candidate.source_name, fix_package_version(candidate.source_version)
            dscfilepath = '%s/%s_%s.dsc' % (conf.srcdirpath, package_name, package_ver)
        else:
            dscfilepath = os.path.join(conf.srcdirpath, dscfile)
        try:
            dscfile = apt.debfile.DscSrcPackage(filename=dscfilepath)
        except apt_pkg.Error as e:
            exit_with_error(e)
        filelist = [os.path.join(conf.srcdirpath, f) for f in dscfile.filelist]
        filelist = [dscfilepath] + filelist
        return tuple(item for item in filelist)


class TemporaryDirManager(object):
    def __init__(self, prefix='buildrepo'):
        self.__dirs = []
        self.__prefix = prefix

    def dirs(self):
        return self.__dirs

    def create(self):
        directory = tempfile.mkdtemp(prefix=self.__prefix)
        try:
            shutil.chown(directory, user=BUILD_USER, group=BUILD_USER)
        except Exception as e:
            logging.warn(_('Failed to change owner for %s: %s') % (directory, e))
        self.__dirs.append(directory)
        return directory

tmpdirmanager = TemporaryDirManager()


class Configuration:
    _instance = None
    _inited = False

    def __new__(cls, *args, **kwargs):
        if not cls._instance:
            cls._instance = object.__new__(cls)
        return cls._instance

    def __init__(self, conf_path):
        if not os.path.exists(conf_path) or not os.path.isfile(conf_path):
            exit_with_error(_('Configuration does not found on %s') % conf_path)
        self.conf_path = conf_path
        self.parser = configparser.ConfigParser()
        self.parser.read(conf_path)
        self.root = self.parser.get('common', 'build-root', fallback=DEFAULT_BUILD_DIR)
        self.__base_init()

    def __safe_mkdir(self, directory):
        try:
            if not os.path.exists(directory):
                os.mkdir(directory)
        except Exception as e:
            exit_with_error(_('Failed to create directory %s: %s') % (directory, e))

    def __base_init(self):
        if self._inited:
            return
        self.__safe_mkdir(self.root)
        for subdir in ['src', 'repo', 'data', 'logs',
                       'cache', 'fsrc', 'frepo', 'frepodev', 'iso']:
            setattr(self, '%sdirpath' % subdir, os.path.join(self.root, subdir))
        self.packageslistpath = os.path.join(self.datadirpath, 'packageslist.txt')
        self.__init_logger()
        self._inited = True

    def __init_logger(self):
        self.__safe_mkdir(self.logsdirpath)
        logging.basicConfig(level=logging.DEBUG,
                            format='%(asctime)-8s %(levelname)-8s %(message)s',
                            datefmt='%Y-%m-%d %H:%M:%S',
                            filename='%s/buildrepo.log' % self.root,
                            filemode='a')
        console = logging.StreamHandler()
        console.setLevel(logging.INFO)
        formatter = logging.Formatter('%(levelname)-8s: %(message)s')
        console.setFormatter(formatter)
        logging.getLogger('').addHandler(console)
        # Проверяем наличие прав суперпользователя
        check_root_access()
        logging.info('*****' * 6)
        logging.info(_('Running {} ...').format(' '.join(sys.argv)))
        logging.info(_('Using build-root as {}').format(self.root))
        logging.info('*****' * 6)


class BaseCommand:
    cmd = None

    def __init__(self, conf):
        if not os.path.exists(os.path.dirname(conf)):
            os.makedirs(os.path.dirname(conf))
        self._conf = Configuration(conf)
        Debhelper.base_init()

    def run(self):
        raise NotImplementedError()


class RepoInitializer(BaseCommand):
    cmd = COMMAND_INIT
    """
    Класс выполняет подготовку при инициализации репозитория
    """
    def __init__(self, conf_path):
        super().__init__(conf_path)

    def __init_build_dirs(self):
        """
        Создает директории в корневой директории
        """
        def make_dir(directory):
            if os.path.exists(directory):
                shutil.rmtree(directory)
            os.mkdir(directory)
            logging.debug(_('Creating directory %s') % directory)

        for _directory in [self._conf.srcdirpath, self._conf.datadirpath,
                           self._conf.repodirpath, self._conf.logsdirpath,
                           self._conf.cachedirpath, self._conf.fsrcdirpath,
                           self._conf.frepodirpath, self._conf.frepodevdirpath,
                           self._conf.isodirpath]:
            make_dir(_directory)

    def __init_packages_list(self):
        """
        Записывает в файл список пакетов системы
        """
        packagelist_file = open(self._conf.packageslistpath, mode='w')
        packagelist_file.writelines([line + '\n' for line in Debhelper.get_packages_list()])
        packagelist_file.close()
        logging.info(_('Creating package list of system in file %s') % self._conf.packageslistpath)

    def __init_repo(self, repo_filename, repo_path):
        repo_file = open(repo_filename, mode='w')
        content = 'deb "file://%s" %s/' % (os.path.abspath('%s/..' % repo_path),
                                           os.path.basename(repo_path))
        repo_file.write(content)
        repo_file.close()
        logging.info(_('Repo file %s is created with content: %s') % (repo_filename, content))
        Debhelper.generate_packages_list(repo_path, ignore_errors=True)

    def run(self):
        """
        Основная функция для инициализации репозитория
        """
        # Создаем директории
        self.__init_build_dirs()
        # Инициализируем список пакетов
        self.__init_packages_list()
        # Инициализация репозитория
        self.__init_repo(REPO_FILE_NAME, self._conf.repodirpath)


class Builder(BaseCommand):
    cmd = COMMAND_BUILD

    class PackageData:
        def __init__(self, name, version=None, options=None):
            self.name = name
            self.version = version
            self.options = options

        def __repr__(self):
            return '%s: %s %s' % (self.name, self.version)

    class Scenario:
        __NAME_TAG = '# name:'
        __COMMENT_TAG = '#'
        __BUILD_OPTIONS_TAG = 'options='
        __BUILD_VERSION = 'version='
        __BUILD_OPTIONS_NONE = 'None'

        def __init__(self, scenario_path):
            self.scenario_path = scenario_path
            self.name = None
            self.packages = []
            self.__parse_scenario()

        def __parse_scenario(self):
            with open(self.scenario_path, mode='r') as scenario:
                for line in scenario.readlines():
                    if line.endswith('\n'):
                        line = line.rstrip('\n')
                    if not line:
                        continue
                    if line.startswith(self.__NAME_TAG):
                        name = line.split(self.__NAME_TAG)[1]
                        name = name.replace(' ', '')
                        self.name = name
                    elif line.startswith(self.__COMMENT_TAG):
                        continue
                    else:
                        tokens = [e for e in line.split(' ') if not e.isspace()]
                        # Нашли и пакет, и версию
                        name = str()
                        version = None
                        options = STANDART_BUILD_OPTIONS_TEMPLATE
                        for t in tokens:
                            if tokens.index(t) == 0:
                                name = t
                            elif t.startswith(self.__BUILD_VERSION):
                                version = t.split(self.__BUILD_VERSION)[0]
                            elif t.startswith(self.__BUILD_OPTIONS_TAG):
                                options = t.replace(self.__BUILD_OPTIONS_TAG, '')
                                if options == self.__BUILD_OPTIONS_NONE:
                                    options = None
                        package_data = Builder.PackageData(name, version, options)
                        self.packages.append(package_data)
                if self.name is None:
                    exit_with_error(_('Scenario name is missing in file %s') % self.scenario_path)
            logging.info(_('Following packages will be built: \n%s') %
                         '\n'.join([p.name for p in self.packages]))

    """
    Класс выполняет сборку пакетов
    """
    def __init__(self, conf_path):
        super().__init__(conf_path)
        scenario_path = self._conf.parser.get(Builder.cmd, 'source-list', fallback=None)
        if not scenario_path:
            exit_with_error(_('Source list does not specified in %s') % self._conf.conf_path)
        elif not os.path.exists(scenario_path):
            exit_with_error(_('File %s does not exist') % scenario_path)
        self.__clean = self._conf.parser.getboolean(Builder.cmd, 'clean', fallback=False)
        self.__jobs = self._conf.parser.getint(Builder.cmd, 'jobs', fallback=2)
        self.__force_rebuild = self._conf.parser.getboolean(Builder.cmd, 'force-rebuild', fallback=False)
        self.__scenario = self.Scenario(scenario_path)

    def __make_clean(self):
        logging.info(_('Package cleaning before building...'))
        init_packages_list = [p.rstrip('\n')
                              for p in open(self._conf.packageslistpath, mode='r').readlines()
                              if p.endswith('\n')]
        current_package_list = Debhelper.get_packages_list()
        diff = [item for item in current_package_list if item not in init_packages_list]
        if len(diff):
            for package in diff:
                logging.debug(_('Removing package %s') % package)
                p = cache.get(package)
                if not p:
                    exit_with_error(_('Failed to get package %s from cache') % package)
                p.mark_delete()
            try:
                cache.commit()
            except Exception as e:
                exit_with_error(_('Failed to remove packages: %s') % e)

    def __make_build(self):
        def copy_files_to_builddir(dscfilepath, tmpdirpath):
            try:
                files = Debhelper.get_sources_filelist(self._conf, dscfile=dscfilepath)
            except IndexError:
                exit_with_error(_('Failed determine files to copy from %s') % os.path.basename(dscfilepath))
            # Копируем файлы во временную директорию
            for file in files:
                dst = os.path.join(tmpdirpath, os.path.basename(file))
                try:
                    shutil.copyfile(file, dst)
                    shutil.chown(dst, user=BUILD_USER, group=BUILD_USER)
                except Exception as e:
                    exit_with_error(e)

        def check_is_building_requred(package_data):
            reg_dsc = DSC_RE % package_data.name
            reg_dsc = fix_re(reg_dsc)
            dsc_files = [f for f in os.listdir(self._conf.srcdirpath) if re.search(reg_dsc, f)]
            versions = [re.match(reg_dsc, v).group('version') for v in dsc_files]
            if not len(versions) == 1 and package_data.version is None:
                if len(versions) == 0:
                    exit_with_error(_('Could not find source files of package %s') % package_data.name)
                exit_with_error(_('There are %d versions of package %s: %s') % (
                    len(versions),
                    package_data.name,
                    ', '.join(versions)))
            dscfilepath = os.path.join(self._conf.srcdirpath, dsc_files[0])
            try:
                dscfile = apt.debfile.DscSrcPackage(filename=dscfilepath)
            except apt_pkg.Error as e:
                exit_with_error(e)
            version = dscfile['Version']
            for binary in dscfile.binaries:
                package = cache.get(binary)
                if not package or not package.candidate.version == version:
                    logging.debug(_('Source package %s will be builded because missing binaries') % package_data.name)
                    return (dscfilepath, True)
            if not self.__force_rebuild:
                logging.info(_('Package %s already builded, spipped') % package_data.name)
                return (dscfilepath, False)
            else:
                logging.info(_('Rebuilding package %s') % package_data.name)
                return (dscfilepath, True)

        def copy_debs_files_to_repodir(package_data):
            version = package_data.version
            files = []
            search = None
            if version is None:
                search = package_data.name
            else:
                search = '%s_%s' % (package_data.name, package_data.version)
            files = [file_name for file_name in os.listdir(self._conf.debsdirpath)
                     if file_name.startswith(search) and file_name.endswith('.deb')]
            Debhelper.copy_files(self._conf.debsdirpath, self._conf.repodirpath, files)

        logging.info(_('Executing scenario %s ...') % self.__scenario.name)
        for package_data in self.__scenario.packages:
<<<<<<< HEAD
            tmpdirpath = tmpdirmanager.create()
            Debhelper.run_command('chown -R %s.%s %s' % (BUILD_USER, BUILD_USER, tmpdirpath))
            # Копируем исходники из src во временную директорию
            copy_files_to_builddir(package_data, tmpdirpath)
            # Распаковываем пакет
            Debhelper.extract_sources(tmpdirpath, package_data.name)
            # Определяем зависимости
            Debhelper.install_build_depends(tmpdirpath, package_data.name)
            # Запускаем сборку
            Debhelper.build_package(tmpdirpath, self._conf.logdirpath, self.__jobs, package_data.options)
            # Копируем *.deb в репозиторий
            Debhelper.copy_debs(tmpdirpath, self._conf.repodirpath)
            # Обновляем репозиторий
            Debhelper.generate_packages_list(self._conf.repodirpath)
            # Обновляем кэш
            cache.update()
=======
            dscfile, need_building = check_is_building_requred(package_data)
            if need_building:
                tmpdirpath = tmpdirmanager.create()
                Debhelper.run_command('chown -R %s.%s %s' % (BUILD_USER, BUILD_USER, tmpdirpath))
                # Копируем исходники из src во временную директорию
                copy_files_to_builddir(dscfile, tmpdirpath)
                # Распаковываем пакет
                Debhelper.extract_sources(tmpdirpath, package_data.name)
                # Определяем зависимости
                Debhelper.install_build_depends(tmpdirpath, package_data.name)
                # Запускаем сборку
                Debhelper.build_package(tmpdirpath, self._conf.logsdirpath, self.__jobs, package_data.options)
                # Копируем *.deb в репозиторий
                Debhelper.copy_debs(tmpdirpath, self._conf.repodirpath)
                # Обновляем репозиторий
                Debhelper.generate_packages_list(self._conf.repodirpath)
                # Обновляем кэш
                cache.update()
>>>>>>> f1310459

    def run(self):
        if self.__clean:
            self.__make_clean()
        self.__make_build()


class PackageType:
    (PACKAGE_FROM_OS_REPO,
     PACKAGE_FROM_OS_DEV_REPO,
     PACKAGE_BUILDED,
     PACKAGE_NOT_FOUND) = range(0, 4)


class RepoMaker(BaseCommand):
    cmd = COMMAND_MAKE_REPO

    class IsoRepositoryMaker:
        def __init__(self, name, version, is_dev):
            self.__directory = tmpdirmanager.create()
            self.__name = name
            self.__codename = self.get_codename()
            self.__version = version
            self.__is_dev = is_dev
            self.__base_init()

        def __get_arch(self):
            if platform.machine() == 'x86_64':
                return 'amd64'
            exit_with_error('Unexpected machine: %s' % platform.machine())

        @staticmethod
        def get_codename():
            release = Debhelper.run_command_with_output('lsb_release -c -s')
            return release

        def __base_init(self):
            conf_directory = os.path.join(self.__directory, 'conf')
            if not os.path.exists(conf_directory):
                os.mkdir(conf_directory)
            with open(os.path.join(conf_directory, 'distributions'), mode='w') as fp:
                fp.write('Codename: %s\n' % self.__name)
                fp.write('Version: %s\n' % self.__version)
                fp.write('Description: %s repository\n' % self.__name)
                fp.write('Architectures: %s\n' % self.__get_arch())
                fp.writelines(['Components: main contrib non-free\n',
                               'DebIndices: Packages Release . .gz .bz2\n',
                               'Contents: . .gz .bz2\n'])
            try:
                os.chdir(self.__directory)
                Debhelper.run_command('reprepro export')
            except subprocess.CalledProcessError:
                exit_with_error(_('Reprepro initialization failed'))
            finally:
                os.chdir(CURDIR)
            disk_directory = os.path.join(self.__directory, '.disk')
            if not os.path.exists(disk_directory):
                os.mkdir(disk_directory)
            with open(os.path.join(disk_directory, 'info'), mode='w') as fp:
                fp.write('%s %s (%s) - %s DVD\n' % ('%s-devel' % self.__name
                                                    if self.__is_dev else self.__name,
                                                    self.__version,
                                                    self.__codename,
                                                    self.__get_arch()))

        def mkiso(self, conf):
            try:
                os.chdir(self.__directory)
                logging.info(_('Creating repository for %s via reprepro ...') % (
                             '%s-dev' % self.__name if self.__is_dev else self.__name))
                packagedir = conf.frepodevdirpath if self.__is_dev else conf.frepodirpath
                Debhelper.run_command('reprepro includedeb %s %s/*.deb' % (self.__name, packagedir))
                # Удаление ненужных директорий
                for directory in ['db', 'conf']:
                    shutil.rmtree(directory)
                now = datetime.datetime.now().strftime('%Y-%m-%d')
                isoname = '%s_%s_%s_%s.iso' % (self.__name, self.__version, self.__codename, now)
                if self.__is_dev:
                    isoname = 'devel-%s' % isoname
                isopath = os.path.join(conf.isodirpath, isoname)
                label = '%s %s (%s) %s' % (self.__name, self.__version, self.__codename, self.__get_arch())
                os.chdir(os.path.join(self.__directory, '..'))
                logging.info(_('Building iso %s for %s ...') % (isopath, self.__name))
                Debhelper.run_command('genisoimage -r -J -o %s -V "%s" %s' % (isopath,
                                                                              label,
                                                                              self.__directory))
            except Exception as e:
                exit_with_error(_('Failed to make iso: %s') % e)
            finally:
                os.chdir(CURDIR)

    class DependencyFinder:
        def __init__(self, package, caches):
            self.deps = list()
            self.__caches = caches
            self.__package = cache.get(package)
            if self.__package is None:
                exit_with_error(_('Package %s does not exists') % package)
            self.deps.append((self.__package.name, self.__package,
                              self.__get_package_repository(self.__package, self.__package.name)))
            self.__deps_recurse(self.deps, self.__package)

        def __get_package_repository(self, package, required_by):
            package_name, package_ver = package.name, package.versions[0].version
            for cache in self.__caches:
                cache_name = cache[DIRECTIVE_CACHE_NAME]
                for p in cache[DIRECTIVE_CACHE_PACKAGES]:
                    if p['name'] == package_name and p['version'] == package_ver:
                        logging.debug(_('%s -> %s(%s) found in %s repo') % (required_by,
                                                                            package_name,
                                                                            package_ver,
                                                                            cache_name))
                        return cache[DIRECTIVE_CACHE_TYPE]
            return PackageType.PACKAGE_NOT_FOUND

        def __deps_recurse(self, s, p):
            deps = p.candidate.get_dependencies('Depends')
            pre_deps = p.candidate.get_dependencies('PreDepends')
            all_deps = deps + pre_deps
            for i in all_deps:
                dp = i.target_versions
                if len(dp) > 0:
                    package = dp[0].package
                    item = (p.name, package, self.__get_package_repository(package, p.name))
                    if item not in s:
                        s.append(item)
                        self.__deps_recurse(s, package)
                else:
                    # Пакета нет в кэше
                    depname = str(i).split(':')[1].strip()
                    s.append((p.name, depname, PackageType.PACKAGE_NOT_FOUND,))

<<<<<<< HEAD
    def __init__(self, repodirpath, white_list_path, no_create_iso):
        super().__init__(repodirpath)
        if not os.path.exists(white_list_path):
            exit_with_error(_('File %s does not exist') % white_list_path)
        self.__white_list = white_list_path
        self.__no_create_iso = no_create_iso
=======
    def __init__(self, conf_path):
        super().__init__(conf_path)
        self.__white_list_path = self._conf.parser.get(RepoMaker.cmd, 'white-list', fallback=None)
        self.__no_create_iso = self._conf.parser.getboolean(RepoMaker.cmd, 'no-create-iso', fallback=False)
        if not self.__white_list_path:
            exit_with_error(_('White list does not specified in %s') % self._conf.conf_path)
        if not os.path.exists(self.__white_list_path):
            exit_with_error(_('File %s does not exist') % self.__white_list_path)
>>>>>>> f1310459
        self.__packages = {}
        self.__caches = []
        self.__name = None
        self.__version = None
        self.__sources = {}
        self.__build_cache_of_builded_packages()
        self.__load_caches()
        self.__parse_white_list()

    def __parse_white_list(self):
        i = 1
        last_section = None
        for line in open(self.__white_list_path, mode='r').readlines():
            i += 1
            m = re.match(r'#\s?(?P<key>\w+)\s?:\s?(?P<value>[\w.\-]+)', line)
            if m:
                try:
                    setattr(self, '_%s__%s' % (self.__class__.__name__,
                                               m.group('key')), m.group('value'))
                    continue
                except AttributeError:
                    exit_with_error(_('Unexpected key %s in white list %s') % (m.group('key'),
                                                                               self.__white_list))
            elif line.startswith('#') or line == '\n':
                continue
            line = line.rstrip('\n')
            if line.startswith('[') and line.endswith(']'):
                last_section = line[1:-1]
                self.__packages[last_section] = []
            else:
                if last_section is None:
                    exit_with_error(_('Got package at line %d, '
                                      'but section expected') % i)
                packages = self.__packages.get(last_section)
                if line in packages:
                    logging.warn(_('Package %s already in %s, skipped'), line, last_section)
                    continue
                packages.append(line)
                self.__packages[last_section] = packages
        if 'target' not in self.__packages:
            exit_with_error(_('White list for target repository is empty'))
        # Проверка на наличие полей name и version
        if self.__name is None or self.__version is None:
            exit_with_error(_('Name and version fields are required'))
        # Проверка на пересечение
        all_pkgs = set()
        for section, packages in self.__packages.items():
            if not len(all_pkgs):
                all_pkgs = set(packages)
                continue
            if (all_pkgs & set(packages)):
                exit_with_error(_('Intersection is found in lists'))

    def __build_cache_of_builded_packages(self):
        logging.info(_('Build cache for builded packages ...'))
        maker = PackageCacheMaker(self._conf.conf_path)
        maker.run(mount_path=self._conf.repodirpath,
                  name='builded',
                  primary=False,
                  is_builded=True)

    def __load_caches(self):
        files = [f for f in os.listdir(self._conf.cachedirpath) if f.endswith('.cache')]
        if len(files) <= 1:
            exit_with_error(_('No one cache is created'))
        for f in files:
            path = os.path.join(self._conf.cachedirpath, f)
            with open(path, mode='r') as json_data:
                self.__caches.append(json.load(json_data))
        os_repo_exists = any([cache[DIRECTIVE_CACHE_TYPE] == PackageType.PACKAGE_FROM_OS_REPO
                             for cache in self.__caches])
        if not os_repo_exists:
            exit_with_error(_('Cache for OS repo is needed'))
        os_dev_repo_exists = any([cache[DIRECTIVE_CACHE_TYPE] == PackageType.PACKAGE_FROM_OS_DEV_REPO
                                 for cache in self.__caches])
        if not os_dev_repo_exists:
            exit_with_error(_('Cache for OS dev repo is needed'))

    def __get_depends_for_package(self, package):
        depfinder = self.DependencyFinder(package, self.__caches)
        return depfinder.deps

    def run(self):
        def get_deb_dev_to_copy(pkgs):
            filenames = set()
            for pkg in pkgs:
                p = pkg[1]
                if self._conf.repodirpath in p.versions[0].uris[0]:
                    filenames.add(p.versions[0].filename)
            return filenames

        # Подготовка к созданию репозитория - очистка директорий
        for directory in [self._conf.frepodirpath,
                          self._conf.frepodevdirpath,
                          self._conf.fsrcdirpath]:
            logging.debug(_('Clearing %s') % directory)
            for file in os.listdir(directory):
                os.remove(os.path.join(directory, file))
        logging.info(_('Processing target repository ...'))
        # Анализ пакетов основного репозитория
        target_builded_deps = set()
        sources = dict()
        for required in self.__packages['target']:
            logging.info(_('Processing %s ...') % required)
            deps = self.__get_depends_for_package(required)
            unresolve = [d for d in deps if d[2] == PackageType.PACKAGE_NOT_FOUND]
            deps_in_dev = [d for d in deps if d[2] == PackageType.PACKAGE_FROM_OS_DEV_REPO]
            if len(unresolve):
                for p in unresolve:
                    pkg = p[1]
                    if isinstance(pkg, str):
                        depstr = pkg
                    else:
                        depstr = _('%s version %s') % (pkg.name, pkg.versions[0].version)
                    logging.error(_('Could not resolve %s for %s: %s') %
                                   ('dependency' if p[0] == required else 'subdependency',
                                    required, depstr))
                exit_with_error(_('Could not resolve dependencies'))
            if len(deps_in_dev):
                for p in deps_in_dev:
                    pkg = p[1]
                    package_name, package_ver = pkg.name, pkg.versions[0].version
                    logging.error(_('%s %s(%s) for %s is founded in os-dev repo') %
                                   ('Dependency' if p[0] == required else 'Subdependency',
                                    package_name, package_ver, p[0]))
                exit_with_error(_('Could not resolve dependencies'))
            target_deps = [d for d in deps if d[2] == PackageType.PACKAGE_BUILDED]
            for p in target_deps:
                package = p[1]
                if package.name in sources.keys():
                    continue
                package_sources = Debhelper.get_sources_filelist(self._conf, package=package)
                sources[package.name] = package_sources
            files_to_copy = set([p[1].versions[0].filename for p in target_deps])
            target_builded_deps.update(files_to_copy)
            logging.debug(_('Copying dependencies for package %s: %s') % (required, files_to_copy))
            for f in files_to_copy:
                src = os.path.join(self._conf.root, f)
                dst = os.path.join(self._conf.frepodirpath, os.path.basename(f))
                try:
                    logging.debug(_('Copying %s to %s') % (src, dst))
                    shutil.copyfile(src, dst)
                except Exception as e:
                    exit_with_error(e)
        logging.info(_('Processing dev repository ...'))
        # Определяем репозиторий со средствами разработки -
        # все пакеты из сборочного репозитория за вычетом всех, указанных в target
        dev_packages = []
        if self.__packages.get('target-dev', None) is None:
            for f in os.listdir(self._conf.repodirpath):
                m = re.match(DEB_RE, f)
                if m:
                    package_name = m.group('name')
                    dev_packages.append(package_name)
            dev_packages = sorted([p for p in set(dev_packages) - set(self.__packages['target'])])
        else:
            dev_packages = self.__packages['target-dev']
        for devpkg in dev_packages:
            logging.info(_('Processing %s ...') % devpkg)
            deps = self.__get_depends_for_package(devpkg)
            unresolve = [d for d in deps if d[2] == PackageType.PACKAGE_NOT_FOUND]
            if len(unresolve):
                for p in unresolve:
                    pkg = p[1]
                    if isinstance(pkg, str):
                        depstr = pkg
                    else:
                        depstr = _('%s version %s') % (pkg.name, pkg.versions[0].version)
                    logging.error(_('Could not resolve %s for %s: %s') %
                                   ('dependency' if p[0] == required else 'subdependency',
                                    devpkg, depstr))
                exit_with_error(_('Could not resolve dependencies'))
            builded = [d for d in deps if d[2] == PackageType.PACKAGE_BUILDED]
            files_to_copy = get_deb_dev_to_copy(builded)
            intersection = files_to_copy & target_builded_deps
            # Исключаем пересечения с основным репозиторием
            files_to_copy -= intersection
            for package in [p[1] for p in builded]:
                if package.name in sources.keys():
                    continue
                package_sources = Debhelper.get_sources_filelist(self._conf, package)
                sources[package.name] = package_sources
            logging.debug(_('Copying dependencies for package %s: %s') % (devpkg, files_to_copy))
            for f in files_to_copy:
                src = os.path.join(self._conf.root, f)
                dst = os.path.join(self._conf.frepodevdirpath, os.path.basename(f))
                try:
                    logging.debug(_('Copying %s to %s') % (src, dst))
                    shutil.copyfile(src, dst)
                except Exception as e:
                    exit_with_error(e)
        # Копируем исходники для разрешенных репозиториев
        # Обращаем ключи словаря
        reversed_sources = {}
        for key, value in sources.items():
            if value not in reversed_sources.keys():
                reversed_sources[value] = [key]
            else:
                reversed_sources[value].append(key)
        for sourcelist, packages in reversed_sources.items():
            packages = list(set(packages))
            logging.info(_('Copying sources for package(s) %s ...') % ', '.join(packages))
            for source in sourcelist:
                dst = os.path.join(self._conf.fsrcdirpath, os.path.basename(source))
                try:
                    logging.debug(_('Copying %s to %s') % (source, dst))
                    shutil.copyfile(source, dst)
                except Exception as e:
                    exit_with_error(e)
        if self.__no_create_iso:
            return
        # Создаем репозиторий (main и dev)
        for is_dev in (False, True):
            iso_maker = self.IsoRepositoryMaker(self.__name, self.__version, is_dev)
            iso_maker.mkiso(self._conf)
        # Формируем образ диска с исходниками
        tmpdir = tmpdirmanager.create()
        try:
            # Копируем исходники
            shutil.copytree(self._conf.fsrcdirpath, os.path.join(tmpdir, 'src'))
            # Копируем списки и текущий скрипт
            script_dir = os.path.dirname(sys.argv[0])
            for file in os.listdir(script_dir):
                if os.path.isfile(file):
                    shutil.copyfile(os.path.join(script_dir, file),
                                    os.path.join(tmpdir, file))
            os.chdir(os.path.join(tmpdir, '..'))
            now = datetime.datetime.now().strftime('%Y-%m-%d')
            isoname = 'sources-%s_%s_%s_%s.iso' % (self.__name, self.__version,
                                                   self.IsoRepositoryMaker.get_codename(), now)
            isopath = os.path.join(self._conf.isodirpath, isoname)
            label = '%s %s (sources)' % (self.__name, self.__version)
            logging.info(_('Building sources iso %s for %s ...') % (isopath, self.__name))
            Debhelper.run_command('genisoimage -r -J -o %s -V "%s" %s' % (isopath,
                                                                          label,
                                                                          tmpdir))
        except Exception as e:
            exit_with_error(_('Failed to create source iso: %s') % e)
        finally:
            os.chdir(CURDIR)


class PackageCacheMaker(BaseCommand):
    cmd = COMMAND_MAKE_PACKAGE_CACHE
    args = (
                ('--mount-path', {'required': True, 'help': _('Set path to repo\'s mount point')}),
                ('--name', {'required': True, 'help': _('Set package name of repo')}),
                ('--primary', {'required': False, 'default': False, 'action': 'store_true',
                 'help': _('Is primary repo?')})
           )
    __DIRECTIVE_PACKAGE = 'Package: '
    __DIRECTIVE_VERSION = 'Version: '
    __DIRECTIVE_DESCRIPTION_ENDS = ''

    def run(self, mount_path, name, primary, is_builded=False):
        if not is_builded:
            packages_path = Debhelper.find_packages_files(mount_path)
        else:
            packages_path = [os.path.join(mount_path, 'Packages')]
        if not len(packages_path):
            exit_with_error(_('Can\'t find any Packages files in %s') % mount_path)
        cache_file_path = '%s/%s.cache' % (self._conf.cachedirpath, name)
        if is_builded:
            cache_type = PackageType.PACKAGE_BUILDED
        elif primary:
            cache_type = PackageType.PACKAGE_FROM_OS_REPO
        else:
            cache_type = PackageType.PACKAGE_FROM_OS_DEV_REPO
        result = {DIRECTIVE_CACHE_NAME: name,
                  DIRECTIVE_CACHE_TYPE: cache_type}
        packages = []
        for path in packages_path:
            try:
                with gzip.open(path, mode='rb') as gfile:
                    content = gfile.read().decode('utf-8', 'ignore')
                    lines = content.split('\n')
            except OSError:
                with open(path, mode='r') as fp:
                    lines = [line.rstrip('\n') for line in fp.readlines()]
            version = str()
            package_name = str()
            version = str()
            for line in lines:
                if line.startswith(self.__DIRECTIVE_PACKAGE):
                    package_name = line.split(self.__DIRECTIVE_PACKAGE)[1]
                elif line.startswith(self.__DIRECTIVE_VERSION):
                    version = line.split(self.__DIRECTIVE_VERSION)[1]
                elif line == self.__DIRECTIVE_DESCRIPTION_ENDS:
                    data = {
                        DIRECTIVE_CACHE_PACKAGES_PACKAGE_NAME: package_name,
                        DIRECTIVE_CACHE_PACKAGES_PACKAGE_VERSION: version
                    }
                    packages.append(data)
        result[DIRECTIVE_CACHE_PACKAGES] = packages
        with open(cache_file_path, mode='w') as out:
            out.write(json.dumps(result, sort_keys=True, indent=4))
        return result


class RemoveSourceCmd(BaseCommand):
<<<<<<< HEAD
    def __init__(self, repodirpath, package_name, remove_orig):
        super().__init__(repodirpath)
        self.__pname = package_name
        self.__remove_orig = remove_orig

    def run(self):
        expr = '%s/%s_*.dsc' % (self._conf.srcdirpath, self.__pname)
=======
    cmd = COMMAND_REMOVE_SOURCES
    args = (
                ('--package', {'required': True, 'help': _('Source package name to be removed')}),
                ('--remove-orig', {'dest': 'remove_orig', 'action': 'store_true',
                 'default': False, 'help': _('Remove *.orig.tar.* source file, default: False')})
           )

    def run(self, package, remove_orig):
        expr = '%s/%s_*.dsc' % (self._conf.srcdirpath, package)
>>>>>>> f1310459
        sources = glob.glob(expr)
        if not len(sources):
            exit_with_error(_('No sources are found'))
        sys.stdout.write(_('The following sources are found:\n'))
        dscfiles = {num + 1: source for (num, source) in enumerate(sources)}
        for num, dsc in enumerate(sources):
            sys.stdout.write('%d\t%s\n' % (num + 1, os.path.basename(dsc)))
        while True:
            try:
                choice = int(input(_('\nChoose source to be removed:\n')))
            except ValueError:
                continue
            if choice not in dscfiles:
                continue
            dscfilepath = dscfiles.get(choice)
            break
        dscfilepath = os.path.join(self._conf.srcdirpath, dscfilepath)
        dscfile = apt.debfile.DscSrcPackage(filename=dscfilepath)
        sources = [dscfilepath] + [os.path.join(self._conf.srcdirpath, source)
                                   for source in dscfile.filelist]
<<<<<<< HEAD
        if not self.__remove_orig:
=======
        if not remove_orig:
>>>>>>> f1310459
            orig = None
            for source in sources:
                if re.match('.*\\.orig\\..*', source):
                    orig = source
                    break
            if orig:
                sources.remove(orig)
        binaries = []
<<<<<<< HEAD
        pver = dscfile._sections['Version']
=======
        pver = dscfile['Version']
>>>>>>> f1310459
        for binary in dscfile.binaries:
            expr = '%s/%s_%s*deb' % (self._conf.repodirpath, binary, pver)
            binaries = binaries + glob.glob(expr)
        logging.info(_('The following sources will be removed: %s' % ', '.join(sources)))
        if len(binaries):
            logging.info(_('The following binaries will be removed: %s:' % ', '.join(binaries)))
        while True:
            answer = input(_('Do you want to continue? (yes/NO): '))
            if not len(answer) or answer == _('NO'):
                logging.info(_('Operation was cancelled by user'))
                exit(0)
            elif answer == _('yes'):
                break
        for f in sources + binaries:
            try:
                logging.info(_('Removing %s ...') % f)
                os.remove(f)
            except OSError as e:
                exit_with_error(_('Failed to remove file %s: %s' % (f, e)))
        Debhelper.generate_packages_list(self._conf.repodirpath)


def make_default_subparser(main_parser, command):
    parser = main_parser.add_parser(command)
    parser.add_argument('--config', required=False,
                        default=DEFAULT_CONF,
                        help=_('Buildrepo config path (default: %s)') % DEFAULT_CONF)
    return parser


def available_commands():
    """
    Возвращает словарь вида {CMD: (cls, tuple)}
    cmd -- имя команды, cls -- класс и tuple -- кортеж аргументов
    """
    import inspect

    def command_predicate(obj):
        if inspect.isclass(obj):
            cmd = getattr(obj, 'cmd', None)
            return cmd is not None
        return False

    return {tup[1].cmd: (tup[1], getattr(tup[1], 'args', None))
            for tup in inspect.getmembers(sys.modules[__name__], command_predicate)}

if __name__ == '__main__':
    parser = argparse.ArgumentParser()
    subparsers = parser.add_subparsers(dest='command')
    cmdmap = available_commands()

    for cmd in sorted(cmdmap.keys()):
        cls, cmdargs = cmdmap.get(cmd)
        subparser = make_default_subparser(subparsers, cmd)
        if cmdargs:
            for cmdarg in cmdargs:
                arg, kwargs = cmdarg
                subparser.add_argument(arg, **kwargs)

<<<<<<< HEAD
    # init parser
    parser_init = make_default_subparser(subparsers, COMMAND_INIT)

    # build parser
    parser_build = make_default_subparser(subparsers, COMMAND_BUILD)
    parser_build.add_argument('--source-list', required=True,
                              help=_('Set path to scenario file'))
    parser_build.add_argument('--clean', required=False, action='store_true',
                              default=False,
                              help=_('Clear packages before building (default: False)'))
    parser_build.add_argument('--jobs', required=False, action='store', type=int,
                              default=2,
                              help=_('Jobs count for package building (default: 2)'))
    # make repo parser
    parser_make_repo = make_default_subparser(subparsers, COMMAND_MAKE_REPO)
    parser_make_repo.add_argument('--white-list', required=True,
                                  help=_('Set path to white list'))
    parser_make_repo.add_argument('--no-create-iso', required=False, action='store_true',
                                  help=_('Skip iso creation after binary depends resolving, default: False'))

    # make package cache parser
    parser_make_cache = make_default_subparser(subparsers, COMMAND_MAKE_PACKAGE_CACHE)
    parser_make_cache.add_argument('--mount-path', required=True,
                                   help=_('Set path to repo\'s mount point'))
    parser_make_cache.add_argument('--name', required=True,
                                   help=_('Set package name of repo'))
    parser_make_cache.add_argument('--primary', required=False,
                                   default=False, action='store_true',
                                   help=_('Is primary repo?'))

    # remove-sources parser
    remove_sources_parser = make_default_subparser(subparsers, COMMAND_REMOVE_SOURCES)
    remove_sources_parser.add_argument('--package', required=True,
                                       help=_('Source package name to be removed'))
    remove_sources_parser.add_argument('--remove-orig', dest='remove_orig', required=False,
                                       action='store_true', default=False,
                                       help=_('Remove *.orig.tar.* source file, default: False'))

=======
>>>>>>> f1310459
    args = parser.parse_args()
    try:
        conf = os.path.abspath(args.config)
    except AttributeError:
        parser.print_help()
        exit(1)
    try:
        def rm_tmp_dirs():
            for directory in tmpdirmanager.dirs():
                if os.path.exists(directory):
                    shutil.rmtree(directory)

        atexit.register(rm_tmp_dirs)
<<<<<<< HEAD
        cmdmap = {COMMAND_INIT: RepoInitializer,
                  COMMAND_BUILD: Builder,
                  COMMAND_MAKE_REPO: RepoMaker,
                  COMMAND_MAKE_PACKAGE_CACHE: PackageCacheMaker,
                  COMMAND_REMOVE_SOURCES: RemoveSourceCmd,
                  }
        cls = cmdmap.get(args.command)
        if args.command == COMMAND_INIT:
            cmdargs = (root,)
        elif args.command == COMMAND_BUILD:
            cmdargs = (root, os.path.abspath(args.source_list), args.clean, args.jobs)
        elif args.command == COMMAND_MAKE_REPO:
            cmdargs = (root, os.path.abspath(args.white_list), args.no_create_iso)
        elif args.command == COMMAND_MAKE_PACKAGE_CACHE:
            cache_type = PackageType.PACKAGE_FROM_OS_REPO if args.primary else PackageType.PACKAGE_FROM_OS_DEV_REPO
            cmdargs = (root, os.path.abspath(args.mount_path), args.name, cache_type)
        elif args.command == COMMAND_REMOVE_SOURCES:
            cmdargs = (root, args.package, args.remove_orig)
=======
        cmdargs = {}
        for arg in dir(args):
            if (not arg.startswith('_') and arg not in ('command', 'config')):
                cmdargs[arg] = getattr(args, arg)
        cmdtuple = cmdmap.get(args.command)
        if cmdtuple:
            cls, *other = cmdtuple
            cls(args.config).run(**cmdargs)
>>>>>>> f1310459
        else:
            parser.print_help()
        cls(*cmdargs).run()
    except KeyboardInterrupt:
        logging.info(_('Exit on user\'s query'))<|MERGE_RESOLUTION|>--- conflicted
+++ resolved
@@ -279,12 +279,8 @@
                 # Обыкновенная зависимость
                 res, installed_package = install_package_or_providing(dep[0], pkgname)
                 if not res:
-<<<<<<< HEAD
                     exit_with_error(_('Failed to install package %s') % (
                                     installed_package if installed_package else pkgname))
-=======
-                    exit_with_error(_('Dependency installation failed'))
->>>>>>> f1310459
             else:
                 # Альтернативные зависимости
                 alt_installed = False
@@ -674,24 +670,6 @@
 
         logging.info(_('Executing scenario %s ...') % self.__scenario.name)
         for package_data in self.__scenario.packages:
-<<<<<<< HEAD
-            tmpdirpath = tmpdirmanager.create()
-            Debhelper.run_command('chown -R %s.%s %s' % (BUILD_USER, BUILD_USER, tmpdirpath))
-            # Копируем исходники из src во временную директорию
-            copy_files_to_builddir(package_data, tmpdirpath)
-            # Распаковываем пакет
-            Debhelper.extract_sources(tmpdirpath, package_data.name)
-            # Определяем зависимости
-            Debhelper.install_build_depends(tmpdirpath, package_data.name)
-            # Запускаем сборку
-            Debhelper.build_package(tmpdirpath, self._conf.logdirpath, self.__jobs, package_data.options)
-            # Копируем *.deb в репозиторий
-            Debhelper.copy_debs(tmpdirpath, self._conf.repodirpath)
-            # Обновляем репозиторий
-            Debhelper.generate_packages_list(self._conf.repodirpath)
-            # Обновляем кэш
-            cache.update()
-=======
             dscfile, need_building = check_is_building_requred(package_data)
             if need_building:
                 tmpdirpath = tmpdirmanager.create()
@@ -710,7 +688,6 @@
                 Debhelper.generate_packages_list(self._conf.repodirpath)
                 # Обновляем кэш
                 cache.update()
->>>>>>> f1310459
 
     def run(self):
         if self.__clean:
@@ -843,14 +820,6 @@
                     depname = str(i).split(':')[1].strip()
                     s.append((p.name, depname, PackageType.PACKAGE_NOT_FOUND,))
 
-<<<<<<< HEAD
-    def __init__(self, repodirpath, white_list_path, no_create_iso):
-        super().__init__(repodirpath)
-        if not os.path.exists(white_list_path):
-            exit_with_error(_('File %s does not exist') % white_list_path)
-        self.__white_list = white_list_path
-        self.__no_create_iso = no_create_iso
-=======
     def __init__(self, conf_path):
         super().__init__(conf_path)
         self.__white_list_path = self._conf.parser.get(RepoMaker.cmd, 'white-list', fallback=None)
@@ -859,7 +828,6 @@
             exit_with_error(_('White list does not specified in %s') % self._conf.conf_path)
         if not os.path.exists(self.__white_list_path):
             exit_with_error(_('File %s does not exist') % self.__white_list_path)
->>>>>>> f1310459
         self.__packages = {}
         self.__caches = []
         self.__name = None
@@ -1160,15 +1128,6 @@
 
 
 class RemoveSourceCmd(BaseCommand):
-<<<<<<< HEAD
-    def __init__(self, repodirpath, package_name, remove_orig):
-        super().__init__(repodirpath)
-        self.__pname = package_name
-        self.__remove_orig = remove_orig
-
-    def run(self):
-        expr = '%s/%s_*.dsc' % (self._conf.srcdirpath, self.__pname)
-=======
     cmd = COMMAND_REMOVE_SOURCES
     args = (
                 ('--package', {'required': True, 'help': _('Source package name to be removed')}),
@@ -1178,7 +1137,6 @@
 
     def run(self, package, remove_orig):
         expr = '%s/%s_*.dsc' % (self._conf.srcdirpath, package)
->>>>>>> f1310459
         sources = glob.glob(expr)
         if not len(sources):
             exit_with_error(_('No sources are found'))
@@ -1199,11 +1157,7 @@
         dscfile = apt.debfile.DscSrcPackage(filename=dscfilepath)
         sources = [dscfilepath] + [os.path.join(self._conf.srcdirpath, source)
                                    for source in dscfile.filelist]
-<<<<<<< HEAD
-        if not self.__remove_orig:
-=======
         if not remove_orig:
->>>>>>> f1310459
             orig = None
             for source in sources:
                 if re.match('.*\\.orig\\..*', source):
@@ -1212,11 +1166,7 @@
             if orig:
                 sources.remove(orig)
         binaries = []
-<<<<<<< HEAD
-        pver = dscfile._sections['Version']
-=======
         pver = dscfile['Version']
->>>>>>> f1310459
         for binary in dscfile.binaries:
             expr = '%s/%s_%s*deb' % (self._conf.repodirpath, binary, pver)
             binaries = binaries + glob.glob(expr)
@@ -1276,47 +1226,6 @@
                 arg, kwargs = cmdarg
                 subparser.add_argument(arg, **kwargs)
 
-<<<<<<< HEAD
-    # init parser
-    parser_init = make_default_subparser(subparsers, COMMAND_INIT)
-
-    # build parser
-    parser_build = make_default_subparser(subparsers, COMMAND_BUILD)
-    parser_build.add_argument('--source-list', required=True,
-                              help=_('Set path to scenario file'))
-    parser_build.add_argument('--clean', required=False, action='store_true',
-                              default=False,
-                              help=_('Clear packages before building (default: False)'))
-    parser_build.add_argument('--jobs', required=False, action='store', type=int,
-                              default=2,
-                              help=_('Jobs count for package building (default: 2)'))
-    # make repo parser
-    parser_make_repo = make_default_subparser(subparsers, COMMAND_MAKE_REPO)
-    parser_make_repo.add_argument('--white-list', required=True,
-                                  help=_('Set path to white list'))
-    parser_make_repo.add_argument('--no-create-iso', required=False, action='store_true',
-                                  help=_('Skip iso creation after binary depends resolving, default: False'))
-
-    # make package cache parser
-    parser_make_cache = make_default_subparser(subparsers, COMMAND_MAKE_PACKAGE_CACHE)
-    parser_make_cache.add_argument('--mount-path', required=True,
-                                   help=_('Set path to repo\'s mount point'))
-    parser_make_cache.add_argument('--name', required=True,
-                                   help=_('Set package name of repo'))
-    parser_make_cache.add_argument('--primary', required=False,
-                                   default=False, action='store_true',
-                                   help=_('Is primary repo?'))
-
-    # remove-sources parser
-    remove_sources_parser = make_default_subparser(subparsers, COMMAND_REMOVE_SOURCES)
-    remove_sources_parser.add_argument('--package', required=True,
-                                       help=_('Source package name to be removed'))
-    remove_sources_parser.add_argument('--remove-orig', dest='remove_orig', required=False,
-                                       action='store_true', default=False,
-                                       help=_('Remove *.orig.tar.* source file, default: False'))
-
-=======
->>>>>>> f1310459
     args = parser.parse_args()
     try:
         conf = os.path.abspath(args.config)
@@ -1330,26 +1239,6 @@
                     shutil.rmtree(directory)
 
         atexit.register(rm_tmp_dirs)
-<<<<<<< HEAD
-        cmdmap = {COMMAND_INIT: RepoInitializer,
-                  COMMAND_BUILD: Builder,
-                  COMMAND_MAKE_REPO: RepoMaker,
-                  COMMAND_MAKE_PACKAGE_CACHE: PackageCacheMaker,
-                  COMMAND_REMOVE_SOURCES: RemoveSourceCmd,
-                  }
-        cls = cmdmap.get(args.command)
-        if args.command == COMMAND_INIT:
-            cmdargs = (root,)
-        elif args.command == COMMAND_BUILD:
-            cmdargs = (root, os.path.abspath(args.source_list), args.clean, args.jobs)
-        elif args.command == COMMAND_MAKE_REPO:
-            cmdargs = (root, os.path.abspath(args.white_list), args.no_create_iso)
-        elif args.command == COMMAND_MAKE_PACKAGE_CACHE:
-            cache_type = PackageType.PACKAGE_FROM_OS_REPO if args.primary else PackageType.PACKAGE_FROM_OS_DEV_REPO
-            cmdargs = (root, os.path.abspath(args.mount_path), args.name, cache_type)
-        elif args.command == COMMAND_REMOVE_SOURCES:
-            cmdargs = (root, args.package, args.remove_orig)
-=======
         cmdargs = {}
         for arg in dir(args):
             if (not arg.startswith('_') and arg not in ('command', 'config')):
@@ -1358,7 +1247,6 @@
         if cmdtuple:
             cls, *other = cmdtuple
             cls(args.config).run(**cmdargs)
->>>>>>> f1310459
         else:
             parser.print_help()
         cls(*cmdargs).run()
